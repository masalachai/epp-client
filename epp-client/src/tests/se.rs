//! `EppObject` to EPP XML serialization tests

mod request {
    use super::super::get_xml;
    use super::super::CLTRID;
    use crate::domain;
    use crate::epp::object::data::{
        Address, AuthInfo, ContactStatus, DomainContact, DomainStatus, HostAddr, HostAttr,
        HostStatus, Phone, PostalInfo,
    };
    use crate::epp::object::StringValueTrait;
<<<<<<< HEAD
    use crate::epp::request::domain::namestore::create::EppNamestoreDomainCreate;
    use crate::epp::request::domain::namestore::delete::EppNamestoreDomainDelete;
    use crate::epp::request::domain::namestore::info::EppNamestoreDomainInfo;
    use crate::epp::request::domain::namestore::renew::EppNamestoreDomainRenew;
    use crate::epp::request::domain::namestore::transfer::EppNamestoreDomainTransferApprove;
    use crate::epp::request::domain::namestore::transfer::EppNamestoreDomainTransferCancel;
    use crate::epp::request::domain::namestore::transfer::EppNamestoreDomainTransferQuery;
    use crate::epp::request::domain::namestore::transfer::EppNamestoreDomainTransferReject;
    use crate::epp::request::domain::namestore::transfer::EppNamestoreDomainTransferRequest;
    use crate::epp::request::{EppHello, EppLogin, EppLogout};
=======
    use crate::epp::request::{EppHello, EppLogin, EppLogout, EppRequest};
>>>>>>> c0ceaac1
    use crate::epp::xml::EppXml;
    use crate::epp::*;
    use chrono::{DateTime, NaiveDate};
    use std::str::FromStr;

    #[test]
    fn hello() {
        let xml = get_xml("request/hello.xml").unwrap();
        let object = EppHello::new();
        let serialized = object.serialize().unwrap();

        assert_eq!(xml, serialized);
    }

    #[test]
    fn login() {
        let ext_uris = Some(vec![
            "http://schema.ispapi.net/epp/xml/keyvalue-1.0".to_string()
        ]);

        let xml = get_xml("request/login.xml").unwrap();
        let object = EppLogin::new("username", "password", &ext_uris, CLTRID);
        let serialized = object.serialize().unwrap();

        assert_eq!(xml, serialized);
    }

    #[test]
    fn logout() {
        let xml = get_xml("request/logout.xml").unwrap();
        let object = EppLogout::new(CLTRID);
        let serialized = object.serialize().unwrap();

        assert_eq!(xml, serialized);
    }

    #[test]
    fn contact_check() {
        let xml = get_xml("request/contact/check.xml").unwrap();
        let object = EppContactCheck::new(vec!["eppdev-contact-1", "eppdev-contact-2"], CLTRID);
        let serialized = object.serialize().unwrap();

        assert_eq!(xml, serialized);
    }

    #[test]
    fn contact_create() {
        let xml = get_xml("request/contact/create.xml").unwrap();

        let street = vec!["58", "Orchid Road"];
        let address = Address::new(street, "Paris", "Paris", "392374", "FR");
        let postal_info = PostalInfo::new("int", "John Doe", "Acme Widgets", address);
        let mut voice = Phone::new("+33.47237942");
        voice.set_extension("123");
        let mut fax = Phone::new("+33.86698799");
        fax.set_extension("677");

        let mut object = EppContactCreate::new(
            "eppdev-contact-3",
            "contact@eppdev.net",
            postal_info,
            voice,
            "eppdev-387323",
            CLTRID,
        );
        object.set_fax(fax);

        let serialized = object.serialize().unwrap();

        assert_eq!(xml, serialized);
    }

    #[test]
    fn contact_info() {
        let xml = get_xml("request/contact/info.xml").unwrap();

        let object = EppContactInfo::new("eppdev-contact-3", "eppdev-387323", CLTRID);

        let serialized = object.serialize().unwrap();

        assert_eq!(xml, serialized);
    }

    #[test]
    fn contact_update() {
        let xml = get_xml("request/contact/update.xml").unwrap();

        let mut object = EppContactUpdate::new("eppdev-contact-3", CLTRID);

        let street = vec!["58", "Orchid Road"];
        let address = Address::new(street, "Paris", "Paris", "392374", "FR");
        let postal_info = PostalInfo::new("loc", "John Doe", "Acme Widgets", address);
        let voice = Phone::new("+33.47237942");

        object.set_info("newemail@eppdev.net", postal_info, voice, "eppdev-387323");
        let add_statuses = vec![ContactStatus {
            status: "clientTransferProhibited".to_string(),
        }];
        object.add(add_statuses);
        let remove_statuses = vec![ContactStatus {
            status: "clientDeleteProhibited".to_string(),
        }];
        object.remove(remove_statuses);

        let serialized = object.serialize().unwrap();

        assert_eq!(xml, serialized);
    }

    #[test]
    fn contact_delete() {
        let xml = get_xml("request/contact/delete.xml").unwrap();

        let object = EppContactDelete::new("eppdev-contact-3", CLTRID);

        let serialized = object.serialize().unwrap();

        assert_eq!(xml, serialized);
    }

    #[test]
    fn domain_check() {
        let xml = get_xml("request/domain/check.xml").unwrap();

        let object = EppDomainCheck::new(vec!["eppdev.com", "eppdev.net"], CLTRID);

        let serialized = object.serialize().unwrap();

        assert_eq!(xml, serialized);
    }

    #[test]
    fn wrapped_domain_check() {
        let xml = get_xml("request/domain/check.xml").unwrap();

        let object = domain::check::Request::new(vec!["eppdev.com", "eppdev.net"]);

        let serialized = object.serialize_request(CLTRID).unwrap();

        assert_eq!(xml, serialized);
    }

    #[test]
    fn domain_create() {
        let xml = get_xml("request/domain/create.xml").unwrap();

        let contacts = vec![
            DomainContact {
                contact_type: "admin".to_string(),
                id: "eppdev-contact-3".to_string(),
            },
            DomainContact {
                contact_type: "tech".to_string(),
                id: "eppdev-contact-3".to_string(),
            },
            DomainContact {
                contact_type: "billing".to_string(),
                id: "eppdev-contact-3".to_string(),
            },
        ];

        let object = EppDomainCreate::new(
            "eppdev-1.com",
            1,
            "eppdev-contact-3",
            "epP4uthd#v",
            contacts,
            CLTRID,
        );

        let serialized = object.serialize().unwrap();

        assert_eq!(xml, serialized);
    }

    #[test]
    fn domain_create_with_host_obj() {
        let xml = get_xml("request/domain/create_with_host_obj.xml").unwrap();

        let contacts = vec![
            DomainContact {
                contact_type: "admin".to_string(),
                id: "eppdev-contact-3".to_string(),
            },
            DomainContact {
                contact_type: "tech".to_string(),
                id: "eppdev-contact-3".to_string(),
            },
            DomainContact {
                contact_type: "billing".to_string(),
                id: "eppdev-contact-3".to_string(),
            },
        ];

        let object = EppDomainCreate::new_with_ns(
            "eppdev-1.com",
            1,
            vec!["ns1.test.com", "ns2.test.com"],
            "eppdev-contact-3",
            "epP4uthd#v",
            contacts,
            CLTRID,
        );

        let serialized = object.serialize().unwrap();

        assert_eq!(xml, serialized);
    }

    #[test]
    fn domain_create_with_host_attr() {
        let xml = get_xml("request/domain/create_with_host_attr.xml").unwrap();

        let contacts = vec![
            DomainContact {
                contact_type: "admin".to_string(),
                id: "eppdev-contact-3".to_string(),
            },
            DomainContact {
                contact_type: "tech".to_string(),
                id: "eppdev-contact-3".to_string(),
            },
            DomainContact {
                contact_type: "billing".to_string(),
                id: "eppdev-contact-3".to_string(),
            },
        ];

        let host_attr = vec![
            HostAttr {
                name: "ns1.eppdev-1.com".to_string_value(),
                addresses: None,
            },
            HostAttr {
                name: "ns2.eppdev-1.com".to_string_value(),
                addresses: Some(vec![
                    HostAddr::new_v4("177.232.12.58"),
                    HostAddr::new_v6("2404:6800:4001:801::200e"),
                ]),
            },
        ];

        let object = EppDomainCreate::new_with_host_attr(
            "eppdev-2.com",
            1,
            host_attr,
            "eppdev-contact-3",
            "epP4uthd#v",
            contacts,
            CLTRID,
        );

        let serialized = object.serialize().unwrap();

        assert_eq!(xml, serialized);
    }

    #[test]
    fn domain_info() {
        let xml = get_xml("request/domain/info.xml").unwrap();

        let object = EppDomainInfo::new("eppdev.com", CLTRID);

        let serialized = object.serialize().unwrap();

        assert_eq!(xml, serialized);
    }

    #[test]
    fn domain_update() {
        let xml = get_xml("request/domain/update.xml").unwrap();

        let mut object = EppDomainUpdate::new("eppdev.com", CLTRID);

        let add = DomainAddRemove {
            ns: None,
            contacts: None,
            statuses: Some(vec![DomainStatus {
                status: "clientDeleteProhibited".to_string(),
            }]),
        };

        let remove = DomainAddRemove {
            ns: None,
            contacts: Some(vec![DomainContact {
                contact_type: "billing".to_string(),
                id: "eppdev-contact-2".to_string(),
            }]),
            statuses: None,
        };

        let change_info = DomainChangeInfo {
            registrant: None,
            auth_info: Some(AuthInfo::new("epP5uthd#v")),
        };

        object.add(add);
        object.remove(remove);
        object.info(change_info);

        let serialized = object.serialize().unwrap();

        assert_eq!(xml, serialized);
    }

    #[test]
    fn domain_delete() {
        let xml = get_xml("request/domain/delete.xml").unwrap();

        let object = EppDomainDelete::new("eppdev.com", CLTRID);

        let serialized = object.serialize().unwrap();

        assert_eq!(xml, serialized);
    }

    #[test]
    fn domain_renew() {
        let xml = get_xml("request/domain/renew.xml").unwrap();

        let exp_date = NaiveDate::from_ymd(2022, 7, 23);
        let object = EppDomainRenew::new("eppdev.com", exp_date, 1, CLTRID);

        let serialized = object.serialize().unwrap();

        assert_eq!(xml, serialized);
    }

    #[test]
    fn domain_transfer_request() {
        let xml = get_xml("request/domain/transfer_request.xml").unwrap();

        let object = EppDomainTransferRequest::request("testing.com", 1, "epP4uthd#v", CLTRID);

        let serialized = object.serialize().unwrap();

        assert_eq!(xml, serialized);
    }

    #[test]
    fn domain_transfer_approve() {
        let xml = get_xml("request/domain/transfer_approve.xml").unwrap();

        let object = EppDomainTransferApprove::approve("testing.com", CLTRID);

        let serialized = object.serialize().unwrap();

        assert_eq!(xml, serialized);
    }

    #[test]
    fn domain_transfer_reject() {
        let xml = get_xml("request/domain/transfer_reject.xml").unwrap();

        let object = EppDomainTransferReject::reject("testing.com", CLTRID);

        let serialized = object.serialize().unwrap();

        assert_eq!(xml, serialized);
    }

    #[test]
    fn domain_transfer_cancel() {
        let xml = get_xml("request/domain/transfer_cancel.xml").unwrap();

        let object = EppDomainTransferCancel::cancel("testing.com", CLTRID);

        let serialized = object.serialize().unwrap();

        assert_eq!(xml, serialized);
    }

    #[test]
    fn domain_transfer_query() {
        let xml = get_xml("request/domain/transfer_query.xml").unwrap();

        let object = EppDomainTransferQuery::query("testing.com", "epP4uthd#v", CLTRID);

        let serialized = object.serialize().unwrap();

        assert_eq!(xml, serialized);
    }

    #[test]
    fn host_check() {
        let xml = get_xml("request/host/check.xml").unwrap();

        let object = EppHostCheck::new(vec!["ns1.eppdev-1.com", "host1.eppdev-1.com"], CLTRID);

        let serialized = object.serialize().unwrap();

        assert_eq!(xml, serialized);
    }

    #[test]
    fn host_create() {
        let xml = get_xml("request/host/create.xml").unwrap();

        let addresses = vec![
            HostAddr::new("v4", "29.245.122.14"),
            HostAddr::new("v6", "2404:6800:4001:801::200e"),
        ];

        let object = EppHostCreate::new("host1.eppdev-1.com", addresses, CLTRID);

        let serialized = object.serialize().unwrap();

        assert_eq!(xml, serialized);
    }

    #[test]
    fn host_info() {
        let xml = get_xml("request/host/info.xml").unwrap();

        let object = EppHostInfo::new("ns1.eppdev-1.com", CLTRID);

        let serialized = object.serialize().unwrap();

        assert_eq!(xml, serialized);
    }

    #[test]
    fn host_update() {
        let xml = get_xml("request/host/update.xml").unwrap();

        let addr = vec![HostAddr::new("v6", "2404:6800:4001:801::200e")];

        let add = HostAddRemove {
            addresses: Some(addr),
            statuses: None,
        };

        let remove = HostAddRemove {
            addresses: None,
            statuses: Some(vec![HostStatus {
                status: "clientDeleteProhibited".to_string(),
            }]),
        };

        let mut object = EppHostUpdate::new("host1.eppdev-1.com", CLTRID);

        object.add(add);
        object.remove(remove);
        object.info(HostChangeInfo {
            name: "host2.eppdev-1.com".to_string_value(),
        });

        let serialized = object.serialize().unwrap();

        assert_eq!(xml, serialized);
    }

    #[test]
    fn host_delete() {
        let xml = get_xml("request/host/delete.xml").unwrap();

        let object = EppHostDelete::new("ns1.eppdev-1.com", CLTRID);

        let serialized = object.serialize().unwrap();

        assert_eq!(xml, serialized);
    }

    #[test]
    fn message_poll() {
        let xml = get_xml("request/message/poll.xml").unwrap();

        let object = EppMessagePoll::new(CLTRID);

        let serialized = object.serialize().unwrap();

        assert_eq!(xml, serialized);
    }

    #[test]
    fn message_ack() {
        let xml = get_xml("request/message/ack.xml").unwrap();

        let object = EppMessageAck::new(12345, CLTRID);

        let serialized = object.serialize().unwrap();

        assert_eq!(xml, serialized);
    }

    #[test]
    fn rgp_restore_request() {
        let xml = get_xml("request/domain/rgp_restore_request.xml").unwrap();

        let object = EppDomainRgpRestoreRequest::new("eppdev.com", CLTRID);

        let serialized = object.serialize().unwrap();

        assert_eq!(xml, serialized);
    }

    #[test]
    fn rgp_restore_report() {
        let xml = get_xml("request/domain/rgp_restore_report.xml").unwrap();

        let pre_data =
            "Pre-delete registration data goes here. Both XML and free text are allowed.";
        let post_data =
            "Post-restore registration data goes here. Both XML and free text are allowed.";
        let deleted_at = DateTime::from_str("2021-07-10T22:00:00.0Z").unwrap();
        let restored_at = DateTime::from_str("2021-07-20T22:00:00.0Z").unwrap();
        let restore_reason = "Registrant error.";
        let statements = vec![
            "This registrar has not restored the Registered Name in order to assume the rights to use or sell the Registered Name for itself or for any third party.",
            "The information in this report is true to best of this registrar's knowledge, and this registrar acknowledges that intentionally supplying false information in this report shall constitute an incurable material breach of the Registry-Registrar Agreement.",
        ];
        let other = "Supporting information goes here.";

        let object = EppDomainRgpRestoreReport::new(
            "eppdev.com",
            pre_data,
            post_data,
            deleted_at,
            restored_at,
            restore_reason,
            statements,
            other,
            CLTRID,
        );

        let serialized = object.serialize().unwrap();

        assert_eq!(xml, serialized);
    }

    #[test]
    fn namestore_domain_check() {
        let xml = get_xml("request/domain/namestore_domain_check.xml").unwrap();

        let object =
            EppNamestoreDomainCheck::new(vec!["eppdev1.com", "eppdev2.com"], CLTRID, "com");

        let serialized = object.serialize().unwrap();

        assert_eq!(xml, serialized);
    }

    #[test]
    fn namestore_domain_info() {
        let xml = get_xml("request/domain/namestore_domain_info.xml").unwrap();

        let object = EppNamestoreDomainInfo::new("eppdev.com", CLTRID, "com");

        let serialized = object.serialize().unwrap();

        assert_eq!(xml, serialized);
    }

    #[test]
    fn namestore_domain_create() {
        let xml = get_xml("request/domain/namestore_domain_create.xml").unwrap();

        let contacts = vec![
            DomainContact {
                contact_type: "admin".to_string(),
                id: "eppdev-contact-3".to_string(),
            },
            DomainContact {
                contact_type: "tech".to_string(),
                id: "eppdev-contact-3".to_string(),
            },
            DomainContact {
                contact_type: "billing".to_string(),
                id: "eppdev-contact-3".to_string(),
            },
        ];

        let object = EppNamestoreDomainCreate::new(
            "eppdev-1.com",
            1,
            "eppdev-contact-3",
            "epP4uthd#v",
            contacts,
            CLTRID,
            "com",
        );

        let serialized = object.serialize().unwrap();

        assert_eq!(xml, serialized);
    }

    #[test]
    fn namestore_domain_delete() {
        let xml = get_xml("request/domain/namestore_domain_delete.xml").unwrap();

        let object = EppNamestoreDomainDelete::new("eppdev.com", CLTRID, "com");

        let serialized = object.serialize().unwrap();

        assert_eq!(xml, serialized);
    }

    #[test]
    fn namestore_domain_renew() {
        let xml = get_xml("request/domain/namestore_domain_renew.xml").unwrap();

        let exp_date = NaiveDate::from_ymd(2022, 7, 23);
        let object = EppNamestoreDomainRenew::new("eppdev.com", exp_date, 1, CLTRID, "com");

        let serialized = object.serialize().unwrap();

        assert_eq!(xml, serialized);
    }

    #[test]
    fn namestore_domain_update() {
        let xml = get_xml("request/domain/namestore_domain_update.xml").unwrap();

        let mut object = EppNamestoreDomainUpdate::new("eppdev.com", CLTRID, "com");

        let add = DomainAddRemove {
            ns: None,
            contacts: None,
            statuses: Some(vec![DomainStatus {
                status: "clientDeleteProhibited".to_string(),
            }]),
        };

        let remove = DomainAddRemove {
            ns: None,
            contacts: Some(vec![DomainContact {
                contact_type: "billing".to_string(),
                id: "eppdev-contact-2".to_string(),
            }]),
            statuses: None,
        };

        let change_info = DomainChangeInfo {
            registrant: None,
            auth_info: Some(AuthInfo::new("epP5uthd#v")),
        };

        object.add(add);
        object.remove(remove);
        object.info(change_info);
        let serialized = object.serialize().unwrap();

        assert_eq!(xml, serialized);
    }

    #[test]
    fn namestore_domain_transfer_request() {
        let xml = get_xml("request/domain/namestore_transfer_request.xml").unwrap();

        let object = EppNamestoreDomainTransferRequest::request(
            "testing.com",
            1,
            "epP4uthd#v",
            CLTRID,
            "com",
        );

        let serialized = object.serialize().unwrap();

        assert_eq!(xml, serialized);
    }

    #[test]
    fn namestore_domain_transfer_approve() {
        let xml = get_xml("request/domain/namestore_transfer_approve.xml").unwrap();

        let object = EppNamestoreDomainTransferApprove::approve("testing.com", CLTRID, "com");

        let serialized = object.serialize().unwrap();

        assert_eq!(xml, serialized);
    }

    #[test]
    fn namestore_domain_transfer_reject() {
        let xml = get_xml("request/domain/namestore_transfer_reject.xml").unwrap();

        let object = EppNamestoreDomainTransferReject::reject("testing.com", CLTRID, "com");

        let serialized = object.serialize().unwrap();

        assert_eq!(xml, serialized);
    }

    #[test]
    fn namestore_domain_transfer_cancel() {
        let xml = get_xml("request/domain/namestore_transfer_cancel.xml").unwrap();

        let object = EppNamestoreDomainTransferCancel::cancel("testing.com", CLTRID, "com");

        let serialized = object.serialize().unwrap();

        assert_eq!(xml, serialized);
    }

    #[test]
    fn namestore_domain_transfer_query() {
        let xml = get_xml("request/domain/namestore_transfer_query.xml").unwrap();

        let object =
            EppNamestoreDomainTransferQuery::query("testing.com", "epP4uthd#v", CLTRID, "com");

        let serialized = object.serialize().unwrap();

        assert_eq!(xml, serialized);
    }
}<|MERGE_RESOLUTION|>--- conflicted
+++ resolved
@@ -9,7 +9,6 @@
         HostStatus, Phone, PostalInfo,
     };
     use crate::epp::object::StringValueTrait;
-<<<<<<< HEAD
     use crate::epp::request::domain::namestore::create::EppNamestoreDomainCreate;
     use crate::epp::request::domain::namestore::delete::EppNamestoreDomainDelete;
     use crate::epp::request::domain::namestore::info::EppNamestoreDomainInfo;
@@ -20,9 +19,7 @@
     use crate::epp::request::domain::namestore::transfer::EppNamestoreDomainTransferReject;
     use crate::epp::request::domain::namestore::transfer::EppNamestoreDomainTransferRequest;
     use crate::epp::request::{EppHello, EppLogin, EppLogout};
-=======
     use crate::epp::request::{EppHello, EppLogin, EppLogout, EppRequest};
->>>>>>> c0ceaac1
     use crate::epp::xml::EppXml;
     use crate::epp::*;
     use chrono::{DateTime, NaiveDate};
